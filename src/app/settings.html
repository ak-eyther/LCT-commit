<!DOCTYPE html>
<html lang="en">
<head>
    <meta charset="UTF-8">
    <meta name="viewport" content="width=device-width, initial-scale=1.0">
    <title>Settings - LCT Success Matrix</title>
    <style>
        * {
            margin: 0;
            padding: 0;
            box-sizing: border-box;
        }

        body {
            font-family: -apple-system, BlinkMacSystemFont, 'Segoe UI', Roboto, sans-serif;
            background: #ffffff;
            color: #0a0a0a;
            line-height: 1.5;
        }

        .top-nav {
            background: white;
            border-bottom: 1px solid #e5e5e5;
            padding: 16px 24px;
            display: flex;
            gap: 24px;
            align-items: center;
            margin-bottom: 0;
        }

        .top-nav a {
            color: #525252;
            text-decoration: none;
            font-size: 14px;
            font-weight: 500;
            transition: color 0.15s;
        }

        .top-nav a:hover {
            color: #0a0a0a;
        }

        .top-nav a.active {
            color: #0a0a0a;
            border-bottom: 2px solid #d97757;
        }

        .container {
            max-width: 900px;
            margin: 0 auto;
            padding: 24px;
        }

        .header {
            margin-bottom: 20px;
        }

        .header h1 {
            font-size: 24px;
            font-weight: 600;
            margin-bottom: 8px;
        }

        .card {
            background: white;
            border: 1px solid #e5e5e5;
            border-radius: 8px;
            padding: 24px;
            margin-bottom: 20px;
        }

        .card h2 {
            font-size: 18px;
            font-weight: 600;
            margin-bottom: 16px;
        }

        .setting-group {
            margin-bottom: 24px;
            padding-bottom: 24px;
            border-bottom: 1px solid #f5f5f5;
        }

        .setting-group:last-child {
            border-bottom: none;
            margin-bottom: 0;
            padding-bottom: 0;
        }

        .setting-group h3 {
            font-size: 15px;
            font-weight: 600;
            margin-bottom: 8px;
        }

        .setting-group p {
            font-size: 13px;
            color: #737373;
            margin-bottom: 12px;
        }

        .btn {
            padding: 6px 12px;
            border: 1px solid #e5e5e5;
            background: white;
            border-radius: 6px;
            font-size: 13px;
            font-weight: 500;
            cursor: pointer;
            transition: all 0.15s;
        }

        .btn:hover {
            background: #f5f5f5;
        }

        .btn-danger {
            background: #fef2f2;
            color: #991b1b;
            border-color: #fecaca;
        }

        .btn-danger:hover {
            background: #fee2e2;
        }

        .btn-primary {
            background: #0a0a0a;
            color: white;
            border-color: #0a0a0a;
        }

        .btn-primary:hover {
            background: #262626;
        }

        .toast {
            position: fixed;
            bottom: 20px;
            right: 20px;
            background: #0a0a0a;
            color: white;
            padding: 12px 20px;
            border-radius: 6px;
            font-size: 13px;
            display: none;
            box-shadow: 0 4px 6px rgba(0,0,0,0.1);
        }

        .toast.show {
            display: block;
            animation: slideIn 0.2s;
        }

        @keyframes slideIn {
            from { transform: translateY(10px); opacity: 0; }
            to { transform: translateY(0); opacity: 1; }
        }

        .info-box {
            background: #f5f5f5;
            border: 1px solid #e5e5e5;
            border-radius: 6px;
            padding: 12px;
            font-size: 13px;
            color: #525252;
            margin-top: 12px;
        }
    </style>
</head>
<body>
    <!-- Navigation -->
    <nav class="top-nav">
        <a href="index.html">Dashboard</a>
        <a href="team-structure-v2.html">Team Structure</a>
        <a href="reports.html">Reports</a>
        <a href="documentation.html">Documentation</a>
<<<<<<< HEAD
        <a href="settings.html" class="active">Settings</a>
        <a href="#" id="logout-btn" style="color: #dc2626; margin-left: auto;">Logout</a>
=======
        <a href="settings.html" class="active" aria-current="page">Settings</a>
>>>>>>> 00b560fc
    </nav>

    <div class="container">
        <div class="header">
            <h1>Settings</h1>
        </div>

        <div class="card">
            <h2>Data Management</h2>

            <div class="setting-group">
                <h3>Export Data</h3>
                <p>Download your progress data in different formats</p>
                <button class="btn" id="export-json-btn">Export as JSON</button>
                <button class="btn" id="export-csv-btn">Export as CSV</button>
            </div>

            <div class="setting-group">
                <h3>Import Data</h3>
                <p>Restore your progress from a previously exported file</p>
                <input type="file" id="importFile" accept=".json" style="display:none">
                <button class="btn" id="import-btn">Import from JSON</button>
                <div class="info-box">
                    💡 Importing will overwrite your current progress. Export first to create a backup!
                </div>
            </div>

            <div class="setting-group">
                <h3>Clear All Data</h3>
                <p>Remove all saved progress. This cannot be undone.</p>
                <button class="btn btn-danger" id="clear-data-btn">Clear All Data</button>
            </div>
        </div>

        <div class="card">
            <h2>About</h2>
            <p><strong>Version:</strong> 1.0.0</p>
            <p><strong>Project:</strong> LCT Success Matrix Tracker</p>
            <p><strong>Organization:</strong> LCT Group & Vitraya Technologies</p>
            <p style="margin-top: 12px;"><a href="https://github.com/ak-eyther/LCT-commit" target="_blank">View on GitHub</a></p>
        </div>
    </div>

    <div class="toast" id="toast">Saved</div>

    <script src="auth.js"></script>
    <script>
        function showToast(msg) {
            const toast = document.getElementById('toast');
            toast.textContent = msg;
            toast.classList.add('show');
            setTimeout(() => toast.classList.remove('show'), 2000);
        }

        function exportJSON() {
            const data = localStorage.getItem('lctTrackerData');
            if (!data) {
                showToast('No data to export');
                return;
            }

            const dataStr = JSON.stringify(JSON.parse(data), null, 2);
            const dataUri = 'data:application/json;charset=utf-8,'+ encodeURIComponent(dataStr);
            const link = document.createElement('a');
            link.setAttribute('href', dataUri);
            link.setAttribute('download', `lct-tracker-${new Date().toISOString().split('T')[0]}.json`);
            link.click();
            showToast('Exported as JSON');
        }

        function exportCSV() {
            const data = localStorage.getItem('lctTrackerData');
            if (!data) {
                showToast('No data to export');
                return;
            }

            const parsed = JSON.parse(data);
            let csv = 'ID,Status,Owner,Date,Current Coverage,Future Plan\n';

            Object.entries(parsed).forEach(([id, item]) => {
                const current = (item.currentCoverage || '').replace(/"/g, '""');
                const future = (item.futurePlan || '').replace(/"/g, '""');
                csv += `${id},"${item.status}","${item.owner || ''}","${item.estDate || ''}","${current}","${future}"\n`;
            });

            const dataUri = 'data:text/csv;charset=utf-8,'+ encodeURIComponent(csv);
            const link = document.createElement('a');
            link.setAttribute('href', dataUri);
            link.setAttribute('download', `lct-tracker-${new Date().toISOString().split('T')[0]}.csv`);
            link.click();
            showToast('Exported as CSV');
        }

        function importData(event) {
            const file = event.target.files[0];
            if (!file) return;

            const reader = new FileReader();
            reader.onload = function(e) {
                try {
                    const data = JSON.parse(e.target.result);
                    localStorage.setItem('lctTrackerData', JSON.stringify(data));
                    showToast('Data imported successfully');
                    setTimeout(() => window.location.href = 'index.html', 1500);
                } catch (error) {
                    showToast('Error importing data');
                    console.error(error);
                }
            };
            reader.readAsText(file);
        }

        function clearAllData() {
            if (confirm('Are you sure you want to clear all data? This cannot be undone.\n\nTip: Export your data first to create a backup.')) {
                localStorage.removeItem('lctTrackerData');
                showToast('All data cleared');
                setTimeout(() => window.location.href = 'index.html', 1500);
            }
        }

        // Event Listeners Setup
        document.addEventListener('DOMContentLoaded', () => {
            // Logout button
            const logoutBtn = document.getElementById('logout-btn');
            if (logoutBtn) {
                logoutBtn.addEventListener('click', (e) => {
                    e.preventDefault();
                    logout();
                });
            }

            // Export buttons
            const exportJSONBtn = document.getElementById('export-json-btn');
            const exportCSVBtn = document.getElementById('export-csv-btn');

            if (exportJSONBtn) exportJSONBtn.addEventListener('click', exportJSON);
            if (exportCSVBtn) exportCSVBtn.addEventListener('click', exportCSV);

            // Import button
            const importBtn = document.getElementById('import-btn');
            const importFile = document.getElementById('importFile');

            if (importBtn && importFile) {
                importBtn.addEventListener('click', () => importFile.click());
                importFile.addEventListener('change', importData);
            }

            // Clear data button
            const clearBtn = document.getElementById('clear-data-btn');
            if (clearBtn) clearBtn.addEventListener('click', clearAllData);
        });
    </script>
</body>
</html><|MERGE_RESOLUTION|>--- conflicted
+++ resolved
@@ -175,12 +175,7 @@
         <a href="team-structure-v2.html">Team Structure</a>
         <a href="reports.html">Reports</a>
         <a href="documentation.html">Documentation</a>
-<<<<<<< HEAD
-        <a href="settings.html" class="active">Settings</a>
-        <a href="#" id="logout-btn" style="color: #dc2626; margin-left: auto;">Logout</a>
-=======
         <a href="settings.html" class="active" aria-current="page">Settings</a>
->>>>>>> 00b560fc
     </nav>
 
     <div class="container">
@@ -194,15 +189,15 @@
             <div class="setting-group">
                 <h3>Export Data</h3>
                 <p>Download your progress data in different formats</p>
-                <button class="btn" id="export-json-btn">Export as JSON</button>
-                <button class="btn" id="export-csv-btn">Export as CSV</button>
+                <button class="btn" onclick="exportJSON()">Export as JSON</button>
+                <button class="btn" onclick="exportCSV()">Export as CSV</button>
             </div>
 
             <div class="setting-group">
                 <h3>Import Data</h3>
                 <p>Restore your progress from a previously exported file</p>
-                <input type="file" id="importFile" accept=".json" style="display:none">
-                <button class="btn" id="import-btn">Import from JSON</button>
+                <input type="file" id="importFile" accept=".json" style="display:none" onchange="importData(event)">
+                <button class="btn" onclick="document.getElementById('importFile').click()">Import from JSON</button>
                 <div class="info-box">
                     💡 Importing will overwrite your current progress. Export first to create a backup!
                 </div>
@@ -211,7 +206,7 @@
             <div class="setting-group">
                 <h3>Clear All Data</h3>
                 <p>Remove all saved progress. This cannot be undone.</p>
-                <button class="btn btn-danger" id="clear-data-btn">Clear All Data</button>
+                <button class="btn btn-danger" onclick="clearAllData()">Clear All Data</button>
             </div>
         </div>
 
@@ -226,7 +221,6 @@
 
     <div class="toast" id="toast">Saved</div>
 
-    <script src="auth.js"></script>
     <script>
         function showToast(msg) {
             const toast = document.getElementById('toast');
@@ -301,38 +295,6 @@
                 setTimeout(() => window.location.href = 'index.html', 1500);
             }
         }
-
-        // Event Listeners Setup
-        document.addEventListener('DOMContentLoaded', () => {
-            // Logout button
-            const logoutBtn = document.getElementById('logout-btn');
-            if (logoutBtn) {
-                logoutBtn.addEventListener('click', (e) => {
-                    e.preventDefault();
-                    logout();
-                });
-            }
-
-            // Export buttons
-            const exportJSONBtn = document.getElementById('export-json-btn');
-            const exportCSVBtn = document.getElementById('export-csv-btn');
-
-            if (exportJSONBtn) exportJSONBtn.addEventListener('click', exportJSON);
-            if (exportCSVBtn) exportCSVBtn.addEventListener('click', exportCSV);
-
-            // Import button
-            const importBtn = document.getElementById('import-btn');
-            const importFile = document.getElementById('importFile');
-
-            if (importBtn && importFile) {
-                importBtn.addEventListener('click', () => importFile.click());
-                importFile.addEventListener('change', importData);
-            }
-
-            // Clear data button
-            const clearBtn = document.getElementById('clear-data-btn');
-            if (clearBtn) clearBtn.addEventListener('click', clearAllData);
-        });
     </script>
 </body>
 </html>