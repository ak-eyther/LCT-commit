--- conflicted
+++ resolved
@@ -550,7 +550,6 @@
         <a href="reports.html">Reports</a>
         <a href="documentation.html">Documentation</a>
         <a href="settings.html">Settings</a>
-        <a href="#" id="logout-btn" style="color: #dc2626; margin-left: auto;">Logout</a>
     </nav>
 
     <div class="container">
@@ -559,24 +558,17 @@
             <p>31 evaluation criteria with detailed explanations</p>
         </div>
 
-<<<<<<< HEAD
-        <div class="nav">
-            <button class="nav-item active" id="nav-dashboard" data-page="dashboard">Dashboard</button>
-            <button class="nav-item" id="nav-checklist" data-page="checklist">Checklist</button>
-        </div>
-=======
         <nav class="page-nav">
             <button class="page-nav-item active" onclick="switchPage('dashboard')">Dashboard</button>
             <button class="page-nav-item" onclick="switchPage('checklist')">Checklist</button>
         </nav>
->>>>>>> 00b560fc
 
         <!-- DASHBOARD PAGE -->
         <div id="dashboard-page" class="page active">
             <div class="controls">
-                <button class="btn btn-primary" id="save-btn-dashboard">Save</button>
-                <button class="btn" id="export-json-dashboard">Export JSON</button>
-                <button class="btn" id="export-csv-dashboard">Export CSV</button>
+                <button class="btn btn-primary" onclick="saveData()">Save</button>
+                <button class="btn" onclick="exportJSON()">Export JSON</button>
+                <button class="btn" onclick="exportCSV()">Export CSV</button>
             </div>
 
             <div class="stats-grid" id="stats-cards"></div>
@@ -608,17 +600,17 @@
         <!-- CHECKLIST PAGE -->
         <div id="checklist-page" class="page">
             <div class="controls">
-                <button class="btn btn-primary" id="save-btn-checklist">Save</button>
-                <button class="btn" id="export-json-checklist">Export JSON</button>
-                <button class="btn" id="export-csv-checklist">Export CSV</button>
+                <button class="btn btn-primary" onclick="saveData()">Save</button>
+                <button class="btn" onclick="exportJSON()">Export JSON</button>
+                <button class="btn" onclick="exportCSV()">Export CSV</button>
             </div>
 
             <div class="filters">
-                <button class="filter-btn active" id="filter-all" data-filter="all">All (31)</button>
-                <button class="filter-btn" id="filter-critical" data-filter="CRITICAL">Critical (4)</button>
-                <button class="filter-btn" id="filter-not-started" data-filter="Not Started">Not Started</button>
-                <button class="filter-btn" id="filter-in-progress" data-filter="In Progress">In Progress</button>
-                <button class="filter-btn" id="filter-completed" data-filter="Completed">Completed</button>
+                <button class="filter-btn active" onclick="filterItems('all')">All (31)</button>
+                <button class="filter-btn" onclick="filterItems('CRITICAL')">Critical (4)</button>
+                <button class="filter-btn" onclick="filterItems('Not Started')">Not Started</button>
+                <button class="filter-btn" onclick="filterItems('In Progress')">In Progress</button>
+                <button class="filter-btn" onclick="filterItems('Completed')">Completed</button>
             </div>
 
             <div id="checklist-content"></div>
@@ -628,37 +620,6 @@
     <div class="toast" id="toast">Saved</div>
 
     <script>
-        // Authentication check - must be first
-        async function checkAuth() {
-            const token = localStorage.getItem('lctAuthToken');
-            if (!token) {
-                window.location.href = '/login.html';
-                return;
-            }
-            
-            // Verify token with backend
-            try {
-                const response = await fetch('/api/auth/verify', {
-                    headers: { 'Authorization': `Bearer ${token}` }
-                });
-                if (!response.ok) {
-                    localStorage.removeItem('lctAuthToken');
-                    localStorage.removeItem('lctUser');
-                    localStorage.removeItem('lctRememberMe');
-                    window.location.href = '/login.html';
-                }
-            } catch (error) {
-                console.error('Auth verification failed:', error);
-                localStorage.removeItem('lctAuthToken');
-                localStorage.removeItem('lctUser');
-                localStorage.removeItem('lctRememberMe');
-                window.location.href = '/login.html';
-            }
-        }
-
-        // Run auth check on page load
-        checkAuth();
-
         const checklistData = [
             {
                 section: "1. Clinical Accuracy",
@@ -939,17 +900,10 @@
 
         function switchPage(page) {
             document.querySelectorAll('.page').forEach(p => p.classList.remove('active'));
-<<<<<<< HEAD
-            document.querySelectorAll('.nav-item').forEach(n => n.classList.remove('active'));
-
-            document.getElementById(`${page}-page`).classList.add('active');
-            document.getElementById(`nav-${page}`).classList.add('active');
-=======
             document.querySelectorAll('.page-nav-item').forEach(n => n.classList.remove('active'));
 
             document.getElementById(`${page}-page`).classList.add('active');
             event.target.classList.add('active');
->>>>>>> 00b560fc
 
             if (page === 'dashboard') {
                 renderDashboard();
@@ -1118,20 +1072,7 @@
         function filterItems(filter) {
             currentFilter = filter;
             document.querySelectorAll('.filter-btn').forEach(btn => btn.classList.remove('active'));
-
-            // Find and activate the correct filter button
-            const filterMap = {
-                'all': 'filter-all',
-                'CRITICAL': 'filter-critical',
-                'Not Started': 'filter-not-started',
-                'In Progress': 'filter-in-progress',
-                'Completed': 'filter-completed'
-            };
-            const buttonId = filterMap[filter];
-            if (buttonId) {
-                document.getElementById(buttonId).classList.add('active');
-            }
-
+            event.target.classList.add('active');
             renderChecklist();
         }
 
@@ -1185,7 +1126,7 @@
                                 </div>
                             </div>
                             
-                            <div class="explain-toggle" id="toggle-${item.id}" data-item-id="${item.id}">▶ Show details</div>
+                            <div class="explain-toggle" id="toggle-${item.id}" onclick="toggleExplanation(${item.id})">▶ Show details</div>
                             
                             <div class="explanation" id="explain-${item.id}">
                                 <div>${item.explanation}</div>
@@ -1195,7 +1136,7 @@
                             <div class="form-row">
                                 <div class="form-group">
                                     <label>Status</label>
-                                    <select id="status-${item.id}" data-item-id="${item.id}">
+                                    <select id="status-${item.id}" onchange="toggleFields(${item.id}, this.value)">
                                         <option value="Not Started" ${status === 'Not Started' ? 'selected' : ''}>Not Started</option>
                                         <option value="Planned" ${status === 'Planned' ? 'selected' : ''}>Planned</option>
                                         <option value="In Progress" ${status === 'In Progress' ? 'selected' : ''}>In Progress</option>
@@ -1293,121 +1234,6 @@
             }
         });
 
-        // Logout function
-        async function logout() {
-            const token = localStorage.getItem('lctAuthToken');
-            
-            // Call logout API (optional)
-            if (token) {
-                try {
-                    await fetch('/api/auth/logout', {
-                        method: 'POST',
-                        headers: {
-                            'Authorization': `Bearer ${token}`
-                        }
-                    });
-                } catch (error) {
-                    console.error('Logout API call failed:', error);
-                }
-            }
-            
-            // Clear local storage
-            localStorage.removeItem('lctAuthToken');
-            localStorage.removeItem('lctUser');
-            localStorage.removeItem('lctRememberMe');
-            
-            // Redirect to login
-            window.location.href = '/login.html';
-        }
-
-        // Event Listeners Setup
-        document.addEventListener('DOMContentLoaded', () => {
-            // Logout button
-            const logoutBtn = document.getElementById('logout-btn');
-            if (logoutBtn) {
-                logoutBtn.addEventListener('click', (e) => {
-                    e.preventDefault();
-                    logout();
-                });
-            }
-
-            // Navigation buttons
-            const navDashboard = document.getElementById('nav-dashboard');
-            const navChecklist = document.getElementById('nav-checklist');
-
-            if (navDashboard) {
-                navDashboard.addEventListener('click', (e) => {
-                    e.preventDefault();
-                    switchPage('dashboard');
-                });
-            }
-
-            if (navChecklist) {
-                navChecklist.addEventListener('click', (e) => {
-                    e.preventDefault();
-                    switchPage('checklist');
-                });
-            }
-
-            // Dashboard save/export buttons
-            const saveDashboard = document.getElementById('save-btn-dashboard');
-            const exportJSONDashboard = document.getElementById('export-json-dashboard');
-            const exportCSVDashboard = document.getElementById('export-csv-dashboard');
-
-            if (saveDashboard) saveDashboard.addEventListener('click', saveData);
-            if (exportJSONDashboard) exportJSONDashboard.addEventListener('click', exportJSON);
-            if (exportCSVDashboard) exportCSVDashboard.addEventListener('click', exportCSV);
-
-            // Checklist save/export buttons
-            const saveChecklist = document.getElementById('save-btn-checklist');
-            const exportJSONChecklist = document.getElementById('export-json-checklist');
-            const exportCSVChecklist = document.getElementById('export-csv-checklist');
-
-            if (saveChecklist) saveChecklist.addEventListener('click', saveData);
-            if (exportJSONChecklist) exportJSONChecklist.addEventListener('click', exportJSON);
-            if (exportCSVChecklist) exportCSVChecklist.addEventListener('click', exportCSV);
-
-            // Filter buttons
-            const filterButtons = [
-                { id: 'filter-all', filter: 'all' },
-                { id: 'filter-critical', filter: 'CRITICAL' },
-                { id: 'filter-not-started', filter: 'Not Started' },
-                { id: 'filter-in-progress', filter: 'In Progress' },
-                { id: 'filter-completed', filter: 'Completed' }
-            ];
-
-            filterButtons.forEach(({ id, filter }) => {
-                const btn = document.getElementById(id);
-                if (btn) {
-                    btn.addEventListener('click', (e) => {
-                        e.preventDefault();
-                        filterItems(filter);
-                    });
-                }
-            });
-        });
-
-        // Event delegation for dynamically generated elements
-        document.addEventListener('click', (e) => {
-            // Handle explain toggle clicks
-            if (e.target.classList.contains('explain-toggle')) {
-                const itemId = e.target.getAttribute('data-item-id');
-                if (itemId) {
-                    toggleExplanation(parseInt(itemId));
-                }
-            }
-        });
-
-        // Event delegation for status changes
-        document.addEventListener('change', (e) => {
-            if (e.target.id && e.target.id.startsWith('status-')) {
-                const itemId = e.target.getAttribute('data-item-id');
-                if (itemId) {
-                    toggleFields(parseInt(itemId), e.target.value);
-                }
-            }
-        });
-
         // Initialize
         renderDashboard();
         renderChecklist();
