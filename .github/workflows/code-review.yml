name: Multi-Agent Code Review

on:
  push:
    branches:
      - main
      - qa
      - develop
      - feature/**
      - fix/**
  pull_request:
    branches:
      - main
      - qa
      - develop

permissions:
  contents: read
  pull-requests: write
  issues: write

jobs:
  # CodeRabbit - Primary AI Code Reviewer
  coderabbit-review:
    name: CodeRabbit AI Review
    runs-on: ubuntu-latest

    steps:
      - name: Checkout code
        uses: actions/checkout@v4
        with:
          fetch-depth: 0

      - name: CodeRabbit Review
        uses: coderabbitai/coderabbit-action@v1
        with:
          github_token: ${{ secrets.GITHUB_TOKEN }}
          # CodeRabbit will automatically review based on .coderabbit.yaml config

      - name: Comment with CodeRabbit Summary
        if: github.event_name == 'pull_request'
        uses: actions/github-script@v7
        with:
          github-token: ${{ secrets.GITHUB_TOKEN }}
          script: |
            github.rest.issues.createComment({
              issue_number: context.issue.number,
              owner: context.repo.owner,
              repo: context.repo.repo,
              body: '🐰 **CodeRabbit AI Review Complete!**\n\nCheck the PR comments for detailed feedback on:\n- Code quality\n- Best practices\n- Performance improvements\n- Documentation suggestions\n\n_Part of our multi-agent review system (CodeRabbit + Codex + Sentinel)_'
            })

  # Sentinel - Senior Security & QA Agent
  sentinel-security-review:
    name: Sentinel Security & QA Review
    runs-on: ubuntu-latest

    steps:
      - name: Checkout code
        uses: actions/checkout@v4
        with:
          fetch-depth: 0

      - name: Setup Node.js
        uses: actions/setup-node@v4
        with:
          node-version: '20'

      - name: Get changed files
        id: changed-files
        uses: tj-actions/changed-files@v41
        with:
          files: |
            **/*.js
            **/*.ts
            **/*.tsx
            **/*.jsx
            **/*.vue
            **/*.html
            **/*.css
            **/*.scss
            **/*.py
            **/*.java

      - name: Run Elite Code Review
        if: steps.changed-files.outputs.any_changed == 'true'
        uses: actions/github-script@v7
        env:
          CHANGED_FILES: ${{ steps.changed-files.outputs.all_changed_files }}
          LINEAR_API_KEY: ${{ secrets.LINEAR_API_KEY }}
          LINEAR_TEAM_ID: ${{ secrets.LINEAR_TEAM_ID }}
        with:
          github-token: ${{ secrets.GITHUB_TOKEN }}
          script: |
            const fs = require('fs');
            const path = require('path');
            const core = require('@actions/core');

            // Read the elite code review agent guidelines
            const agentGuide = fs.readFileSync('.claude/agents/code-reviewer.md', 'utf8');

            // Split files correctly - tj-actions/changed-files uses space separator by default
            // Filter out empty strings and trim whitespace
            const changedFiles = process.env.CHANGED_FILES
              .split(' ')
              .map(f => f.trim())
              .filter(f => f.length > 0);

            console.log(`🔍 Raw CHANGED_FILES env: "${process.env.CHANGED_FILES}"`);
            let criticalIssues = [];
            let highIssues = [];
            let mediumIssues = [];
            let reviewComments = [];

            console.log(`🔍 Reviewing ${changedFiles.length} changed files...`);
            console.log(`📁 Files to review: ${JSON.stringify(changedFiles)}`);

            for (const file of changedFiles) {
              if (!fs.existsSync(file)) {
                console.log(`⚠️  File not found: ${file}`);
                continue;
              }
              console.log(`✅ Reviewing: ${file}`);

              const content = fs.readFileSync(file, 'utf8');
              const lines = content.split('\n');

              // Security Checks
              const securityIssues = performSecurityScan(file, content, lines);
              criticalIssues.push(...securityIssues.critical);
              highIssues.push(...securityIssues.high);
              mediumIssues.push(...securityIssues.medium);

              // UI/UX Checks (for HTML/CSS/JS files)
              if (file.match(/\.(html|css|jsx?|tsx?)$/)) {
                const uiIssues = performUIChecks(file, content, lines);
                highIssues.push(...uiIssues.high);
                mediumIssues.push(...uiIssues.medium);
              }

              // Functional Checks
              const functionalIssues = performFunctionalChecks(file, content, lines);
              highIssues.push(...functionalIssues.high);
              mediumIssues.push(...functionalIssues.medium);
            }

            // Security scan functions
            function performSecurityScan(file, content, lines) {
              const issues = { critical: [], high: [], medium: [] };

              // Check for hardcoded secrets
              const secretPatterns = [
                { pattern: /(?:api[_-]?key|apikey|api[_-]?secret)\s*[:=]\s*['"][^'"]{20,}['"]/gi, severity: 'critical', type: 'Hardcoded API Key' },
                { pattern: /(?:password|passwd|pwd)\s*[:=]\s*['"][^'"]+['"]/gi, severity: 'critical', type: 'Hardcoded Password' },
                { pattern: /(?:secret|token)\s*[:=]\s*['"][^'"]{20,}['"]/gi, severity: 'critical', type: 'Hardcoded Secret' },
                { pattern: /sk_live_[a-zA-Z0-9]{24,}/g, severity: 'critical', type: 'Stripe Live Key' },
                { pattern: /AKIA[0-9A-Z]{16}/g, severity: 'critical', type: 'AWS Access Key' }
              ];

              secretPatterns.forEach(({ pattern, severity, type }) => {
                const matches = content.matchAll(pattern);
                for (const match of matches) {
                  const lineNum = content.substring(0, match.index).split('\n').length;
                  issues[severity].push({
                    file,
                    line: lineNum,
                    type,
                    message: `🔴 CRITICAL: ${type} detected`,
                    code: lines[lineNum - 1]?.trim()
                  });
                }
              });

              // Check for SQL injection vulnerabilities
              const sqlPatterns = [
                /query\s*=\s*['"`]SELECT.*\+.*['"`]/gi,
                /execute\(['"`]SELECT.*\+.*['"`]\)/gi,
                /query\(['"`].*\$\{.*\}.*['"`]\)/gi
              ];

              sqlPatterns.forEach(pattern => {
                const matches = content.matchAll(pattern);
                for (const match of matches) {
                  const lineNum = content.substring(0, match.index).split('\n').length;
                  issues.critical.push({
                    file,
                    line: lineNum,
                    type: 'SQL Injection',
                    message: '🔴 CRITICAL: Potential SQL injection vulnerability',
                    code: lines[lineNum - 1]?.trim()
                  });
                }
              });

              // Check for XSS vulnerabilities
              if (file.match(/\.(html|jsx?|tsx?)$/)) {
                const xssPatterns = [
                  { pattern: /innerHTML\s*=\s*(?!['"`])/g, severity: 'critical', type: 'XSS via innerHTML' },
                  { pattern: /dangerouslySetInnerHTML/g, severity: 'high', type: 'React dangerouslySetInnerHTML' },
                  { pattern: /eval\s*\(/g, severity: 'critical', type: 'eval() usage' },
                  { pattern: /document\.write\s*\(/g, severity: 'high', type: 'document.write usage' }
                ];

                xssPatterns.forEach(({ pattern, severity, type }) => {
                  const matches = content.matchAll(pattern);
                  for (const match of matches) {
                    const lineNum = content.substring(0, match.index).split('\n').length;
                    issues[severity].push({
                      file,
                      line: lineNum,
                      type,
                      message: `${severity === 'critical' ? '🔴 CRITICAL' : '🟠 HIGH'}: ${type}`,
                      code: lines[lineNum - 1]?.trim()
                    });
                  }
                });
              }

              // Check for disabled authentication
              const authPatterns = [
                { pattern: /auth.*=.*false/gi, type: 'Disabled Authentication' },
                { pattern: /rejectUnauthorized\s*:\s*false/gi, type: 'Disabled SSL Verification' },
                { pattern: /validateStatus.*=>/gi, type: 'Custom Status Validation' }
              ];

              authPatterns.forEach(({ pattern, type }) => {
                if (pattern.test(content)) {
                  const matches = content.matchAll(pattern);
                  for (const match of matches) {
                    const lineNum = content.substring(0, match.index).split('\n').length;
                    issues.critical.push({
                      file,
                      line: lineNum,
                      type,
                      message: `🔴 CRITICAL: ${type}`,
                      code: lines[lineNum - 1]?.trim()
                    });
                  }
                }
              });

              return issues;
            }

            function performUIChecks(file, content, lines) {
              const issues = { high: [], medium: [] };

              // Accessibility checks
              if (file.match(/\.html$/)) {
                // Check for images without alt text
                const imgMatches = content.matchAll(/<img(?![^>]*alt=)[^>]*>/gi);
                for (const match of imgMatches) {
                  const lineNum = content.substring(0, match.index).split('\n').length;
                  issues.high.push({
                    file,
                    line: lineNum,
                    type: 'Accessibility',
                    message: '🟠 HIGH: Image missing alt attribute',
                    code: lines[lineNum - 1]?.trim()
                  });
                }

                // Check for inputs without labels
                const inputMatches = content.matchAll(/<input(?![^>]*(?:aria-label|aria-labelledby))[^>]*>/gi);
                for (const match of inputMatches) {
                  const lineNum = content.substring(0, match.index).split('\n').length;
                  issues.high.push({
                    file,
                    line: lineNum,
                    type: 'Accessibility',
                    message: '🟠 HIGH: Input missing label or aria-label',
                    code: lines[lineNum - 1]?.trim()
                  });
                }
              }

              // Check for focus: none
              if (content.match(/outline\s*:\s*none|outline\s*:\s*0/)) {
                const matches = content.matchAll(/outline\s*:\s*(?:none|0)/g);
                for (const match of matches) {
                  const lineNum = content.substring(0, match.index).split('\n').length;
                  issues.medium.push({
                    file,
                    line: lineNum,
                    type: 'Accessibility',
                    message: '🟡 MEDIUM: Focus indicator removed (outline: none)',
                    code: lines[lineNum - 1]?.trim()
                  });
                }
              }

              return issues;
            }

            function performFunctionalChecks(file, content, lines) {
              const issues = { high: [], medium: [] };

              // Check for console.log in production code
              const consoleMatches = content.matchAll(/console\.(log|debug|info)/g);
              for (const match of consoleMatches) {
                const lineNum = content.substring(0, match.index).split('\n').length;
                issues.medium.push({
                  file,
                  line: lineNum,
                  type: 'Code Quality',
                  message: '🟡 MEDIUM: console.log statement (remove for production)',
                  code: lines[lineNum - 1]?.trim()
                });
              }

              // Check for TODO/FIXME comments
              const todoMatches = content.matchAll(/\/\/\s*(TODO|FIXME|HACK):?\s*(.+)/gi);
              for (const match of todoMatches) {
                const lineNum = content.substring(0, match.index).split('\n').length;
                issues.medium.push({
                  file,
                  line: lineNum,
                  type: 'Technical Debt',
                  message: `🟡 MEDIUM: ${match[1]}: ${match[2]}`,
                  code: lines[lineNum - 1]?.trim()
                });
              }

              // Check for missing error handling
              const asyncMatches = content.matchAll(/async\s+function\s+\w+\s*\([^)]*\)\s*\{[^}]*\}/gs);
              for (const match of asyncMatches) {
                if (!match[0].includes('try') && !match[0].includes('catch')) {
                  const lineNum = content.substring(0, match.index).split('\n').length;
                  issues.high.push({
                    file,
                    line: lineNum,
                    type: 'Error Handling',
                    message: '🟠 HIGH: Async function without try-catch',
                    code: lines[lineNum - 1]?.trim()
                  });
                }
              }

              return issues;
            }

            // Generate review summary
            let summary = `## 🛡️ Sentinel Security & QA Review\n\n`;
            summary += `**Commit**: ${context.sha.substring(0, 7)}\n`;
            summary += `**Files Reviewed**: ${changedFiles.length}\n\n`;

            if (criticalIssues.length > 0) {
              summary += `### 🔴 CRITICAL Issues (${criticalIssues.length})\n\n`;
              summary += `⛔ **PR BLOCKED** - Must fix before merge\n\n`;
              criticalIssues.forEach(issue => {
                summary += `- **${issue.type}** in \`${issue.file}:${issue.line}\`\n`;
                summary += `  ${issue.message}\n`;
                summary += `  \`\`\`\n  ${issue.code}\n  \`\`\`\n\n`;
              });
            }

            if (highIssues.length > 0) {
              summary += `### 🟠 HIGH Issues (${highIssues.length})\n\n`;
              highIssues.slice(0, 10).forEach(issue => {
                summary += `- **${issue.type}** in \`${issue.file}:${issue.line}\`\n`;
                summary += `  ${issue.message}\n\n`;
              });
              if (highIssues.length > 10) {
                summary += `_... and ${highIssues.length - 10} more high issues_\n\n`;
              }
            }

            if (mediumIssues.length > 0) {
              summary += `### 🟡 MEDIUM Issues (${mediumIssues.length})\n\n`;
              summary += `<details><summary>Click to expand</summary>\n\n`;
              mediumIssues.slice(0, 15).forEach(issue => {
                summary += `- **${issue.type}** in \`${issue.file}:${issue.line}\` - ${issue.message}\n`;
              });
              if (mediumIssues.length > 15) {
                summary += `_... and ${mediumIssues.length - 15} more medium issues_\n`;
              }
              summary += `\n</details>\n\n`;
            }

            if (criticalIssues.length === 0 && highIssues.length === 0 && mediumIssues.length === 0) {
              summary += `### ✅ All Checks Passed!\n\n`;
              summary += `No security, UI, or functional issues detected.\n\n`;
            }

            summary += `---\n`;
            summary += `📋 **LCT Healthcare Claims Project**\n`;
            summary += `🔐 Security · 🎨 UI/UX · ⚙️ Functionality\n\n`;
            summary += `_Senior QA Agent: Sentinel v1.0.0 (works alongside CodeRabbit)_\n`;

            // Post summary comment
            if (context.eventName === 'pull_request') {
              await github.rest.issues.createComment({
                issue_number: context.issue.number,
                owner: context.repo.owner,
                repo: context.repo.repo,
                body: summary
              });

              // Post inline comments for critical and high issues
              const inlineIssues = [...criticalIssues, ...highIssues.slice(0, 10)];
              const prHeadSha = context.payload.pull_request.head.sha;

              for (const issue of inlineIssues) {
                try {
                  await github.rest.pulls.createReviewComment({
                    pull_number: context.issue.number,
                    owner: context.repo.owner,
                    repo: context.repo.repo,
                    commit_id: prHeadSha,
                    body: `${issue.message}\n\n**Type**: ${issue.type}\n**Severity**: ${criticalIssues.includes(issue) ? 'CRITICAL' : 'HIGH'}`,
                    path: issue.file,
                    line: issue.line,
                    side: 'RIGHT'
                  });
                } catch (error) {
                  console.log(`Could not post inline comment: ${error.message}`);
                }
              }
            } else {
              // For push events, post as commit comment
              await github.rest.repos.createCommitComment({
                owner: context.repo.owner,
                repo: context.repo.repo,
                commit_sha: context.sha,
                body: summary
              });
            }

            // Create Linear issues for CRITICAL and HIGH severity bugs
            async function createLinearIssue(issue, severity) {
              const LINEAR_API_KEY = process.env.LINEAR_API_KEY;
              const LINEAR_TEAM_ID = process.env.LINEAR_TEAM_ID;

              if (!LINEAR_API_KEY || !LINEAR_TEAM_ID) {
                console.log('⚠️  Linear credentials not configured - skipping issue creation');
                return null;
              }

              const priorityMap = {
                'critical': 1, // Urgent
                'high': 2,     // High
                'medium': 3,   // Medium
                'low': 4       // Low
              };

              const title = `[Sentinel] ${issue.type} in ${issue.file.split('/').pop()}:${issue.line}`;

              // Build description programmatically to avoid YAML parsing issues
              const impactText = severity === 'critical'
                ? '⛔ BLOCKS PR MERGE - Critical security vulnerability'
                : '🟠 HIGH priority - Must fix before release';

              const prInfo = context.eventName === 'pull_request'
                ? `#${context.issue.number}`
                : 'N/A';

              const githubUrl = context.payload.pull_request?.html_url || context.payload.repository.html_url;

              const description = [
                '🛡️ **Sentinel Code Review Alert**',
                '',
                `**Severity:** ${severity.toUpperCase()}`,
                `**Category:** ${issue.type}`,
                `**File:** \`${issue.file}:${issue.line}\``,
                `**Commit:** ${context.sha.substring(0, 7)}`,
                `**PR:** ${prInfo}`,
                '',
                '## Issue Details',
                issue.message,
                '',
                '## Code Location',
                '```',
                issue.code,
                '```',
                '',
                '## Impact',
                impactText,
                '',
                '## Related LCT Context',
                '- Healthcare claims processing system',
                '- PHI/PII data protection required',
                '- Financial accuracy critical',
                '',
                '---',
                '**Auto-generated by:** Sentinel v1.0.0',
                `**Detection Time:** ${new Date().toISOString()}`,
                `**GitHub:** ${githubUrl}`
              ].join('\n');

              try {
                const response = await fetch('https://api.linear.app/graphql', {
                  method: 'POST',
                  headers: {
                    'Content-Type': 'application/json',
                    'Authorization': LINEAR_API_KEY
                  },
                  body: JSON.stringify({
                    query: `
                      mutation CreateIssue($title: String!, $description: String!, $teamId: String!, $priority: Int!) {
                        issueCreate(input: {
                          title: $title
                          description: $description
                          teamId: $teamId
                          priority: $priority
                          labelIds: []
                        }) {
                          success
                          issue {
                            id
                            identifier
                            url
                          }
                        }
                      }
                    `,
                    variables: {
                      title,
                      description,
                      teamId: LINEAR_TEAM_ID,
                      priority: priorityMap[severity] || 3
                    }
                  })
                });

<<<<<<< HEAD
                const result = await response.json();
=======
                // Check for HTTP errors (non-2xx responses)
                if (!response.ok) {
                  let errorBody = '';
                  try {
                    errorBody = await response.text();
                  } catch (e) {
                    errorBody = 'Unable to read error response';
                  }
                  console.log(`⚠️  HTTP Error ${response.status} ${response.statusText}: ${errorBody.substring(0, 200)}`);
                  return null;
                }

                // Safely parse JSON response
                let result;
                try {
                  result = await response.json();
                } catch (parseError) {
                  console.log(`⚠️  Failed to parse Linear API response as JSON: ${parseError.message}`);
                  return null;
                }

                // Check for successful issue creation
>>>>>>> df9bbb6e
                if (result.data?.issueCreate?.success) {
                  const linearIssue = result.data.issueCreate.issue;
                  console.log(`✅ Created Linear issue: ${linearIssue.identifier} - ${linearIssue.url}`);
                  return linearIssue;
                } else {
<<<<<<< HEAD
                  console.log(`⚠️  Failed to create Linear issue: ${JSON.stringify(result.errors)}`);
                  return null;
                }
              } catch (error) {
                console.log(`⚠️  Error creating Linear issue: ${error.message}`);
=======
                  const errorMsg = result.errors ? JSON.stringify(result.errors) : 'Unknown error';
                  console.log(`⚠️  Failed to create Linear issue: ${errorMsg}`);
                  return null;
                }
              } catch (error) {
                // Catch network failures and other unexpected errors
                console.log(`⚠️  Network error creating Linear issue: ${error.message}`);
>>>>>>> df9bbb6e
                return null;
              }
            }

            // Create Linear issues for critical and high priority issues
            const linearIssues = [];
            for (const issue of criticalIssues) {
              const linearIssue = await createLinearIssue(issue, 'critical');
              if (linearIssue) {
                linearIssues.push(linearIssue);
              }
            }

            for (const issue of highIssues.slice(0, 5)) { // Limit to 5 high issues to avoid spam
              const linearIssue = await createLinearIssue(issue, 'high');
              if (linearIssue) {
                linearIssues.push(linearIssue);
              }
            }

            // Add Linear issue links to summary
            if (linearIssues.length > 0) {
              summary += `\n### 📊 Linear Issues Created\n\n`;
              linearIssues.forEach(issue => {
                summary += `- [${issue.identifier}](${issue.url})\n`;
              });
              summary += `\n`;
            }

            // Fail the build if critical issues found
            if (criticalIssues.length > 0) {
              core.setFailed(`❌ Found ${criticalIssues.length} CRITICAL security issues. Fix before merging.`);
            }

      - name: Create Linear Issues
        if: always() && (env.LINEAR_API_KEY != '' && env.LINEAR_TEAM_ID != '')
        env:
          LINEAR_API_KEY: ${{ secrets.LINEAR_API_KEY }}
          LINEAR_TEAM_ID: ${{ secrets.LINEAR_TEAM_ID }}
        run: echo "Linear integration handled in main script"

  lint-check:
    name: Basic Code Quality Check
    runs-on: ubuntu-latest

    steps:
      - name: Checkout code
        uses: actions/checkout@v4

      - name: Check HTML validity
        run: |
          echo "Checking HTML files for syntax errors..."
          # Basic HTML validation
          for file in *.html; do
            if [ -f "$file" ]; then
              echo "Checking $file..."
              # Check for basic syntax issues
              if grep -q "<html" "$file" && grep -q "</html>" "$file"; then
                echo "✅ $file has valid HTML structure"
              else
                echo "⚠️  $file might have structural issues"
              fi
            fi
          done

      - name: Check for console.log statements
        run: |
          echo "Checking for console.log statements..."
          if grep -r "console\.log" --include="*.html" --include="*.js" .; then
            echo "⚠️  Found console.log statements. Consider removing for production."
          else
            echo "✅ No console.log statements found"
          fi

      - name: Check for TODO comments
        run: |
          echo "Checking for TODO comments..."
          if grep -r "TODO\|FIXME\|HACK" --include="*.html" --include="*.js" .; then
            echo "📝 Found TODO/FIXME comments. Track these as issues."
          else
            echo "✅ No pending TODO items"
          fi

      - name: Check file sizes
        run: |
          echo "Checking file sizes..."
          find . -name "*.html" -o -name "*.js" -o -name "*.css" | while read file; do
            size=$(wc -c < "$file")
            if [ $size -gt 1000000 ]; then
              echo "⚠️  $file is larger than 1MB ($size bytes)"
            else
              echo "✅ $file size is acceptable ($size bytes)"
            fi
          done

  security-check:
    name: Security Scan
    runs-on: ubuntu-latest

    steps:
      - name: Checkout code
        uses: actions/checkout@v4

      - name: Check for sensitive data
        run: |
          echo "Scanning for potential sensitive data..."

          # Check for common patterns
          if grep -r -i "password\|api[_-]key\|secret\|token" --include="*.html" --include="*.js" --exclude="*.md" .; then
            echo "⚠️  Found potential sensitive data patterns. Please review."
            exit 1
          else
            echo "✅ No obvious sensitive data found"
          fi

      - name: Check for hardcoded credentials
        run: |
          echo "Checking for hardcoded credentials..."

          # Pattern matching for common credential formats
          if grep -r -E "(apikey|api_key|password|passwd|pwd|token|secret)\s*[:=]\s*['\"][^'\"]+['\"]" --include="*.html" --include="*.js" .; then
            echo "⚠️  Found potential hardcoded credentials. Please use environment variables."
            exit 1
          else
            echo "✅ No hardcoded credentials found"
          fi

  comment-on-push:
    name: Notify on Push
    runs-on: ubuntu-latest
    if: github.event_name == 'push'

    steps:
      - name: Checkout code
        uses: actions/checkout@v4

      - name: Get commit message
        id: commit
        run: |
          echo "message=$(git log -1 --pretty=%B)" >> $GITHUB_OUTPUT
          echo "author=$(git log -1 --pretty=%an)" >> $GITHUB_OUTPUT
          echo "sha=$(git log -1 --pretty=%h)" >> $GITHUB_OUTPUT

      - name: Create commit comment
        uses: actions/github-script@v7
        with:
          script: |
            const { message, author, sha } = process.env;

            github.rest.repos.createCommitComment({
              owner: context.repo.owner,
              repo: context.repo.repo,
              commit_sha: context.sha,
              body: `🤖 **Multi-Agent Code Review Activated**

**Commit:** ${sha}
**Author:** ${author}
**Message:** ${message}

**Active Review Agents:**
🐰 CodeRabbit - Code quality & best practices
💻 Codex - Deep code analysis & patterns
🛡️ Sentinel - Security, UI/UX & functionality

✅ Comprehensive code analysis in progress...

Results will appear in this thread shortly.

---
📋 **LCT-Vitraya Healthcare Claims Project**
*Powered by CodeRabbit + Codex + Sentinel*`
            })<|MERGE_RESOLUTION|>--- conflicted
+++ resolved
@@ -522,9 +522,6 @@
                   })
                 });
 
-<<<<<<< HEAD
-                const result = await response.json();
-=======
                 // Check for HTTP errors (non-2xx responses)
                 if (!response.ok) {
                   let errorBody = '';
@@ -547,19 +544,11 @@
                 }
 
                 // Check for successful issue creation
->>>>>>> df9bbb6e
                 if (result.data?.issueCreate?.success) {
                   const linearIssue = result.data.issueCreate.issue;
                   console.log(`✅ Created Linear issue: ${linearIssue.identifier} - ${linearIssue.url}`);
                   return linearIssue;
                 } else {
-<<<<<<< HEAD
-                  console.log(`⚠️  Failed to create Linear issue: ${JSON.stringify(result.errors)}`);
-                  return null;
-                }
-              } catch (error) {
-                console.log(`⚠️  Error creating Linear issue: ${error.message}`);
-=======
                   const errorMsg = result.errors ? JSON.stringify(result.errors) : 'Unknown error';
                   console.log(`⚠️  Failed to create Linear issue: ${errorMsg}`);
                   return null;
@@ -567,7 +556,6 @@
               } catch (error) {
                 // Catch network failures and other unexpected errors
                 console.log(`⚠️  Network error creating Linear issue: ${error.message}`);
->>>>>>> df9bbb6e
                 return null;
               }
             }
