--- conflicted
+++ resolved
@@ -15,11 +15,7 @@
 jobs:
   create-linear-issue:
     # Only run on comment events, not push/other events
-<<<<<<< HEAD
-    if: github.event_name == 'issue_comment' || github.event_name == 'pull_request_review_comment'
-=======
     if: ${{ github.event_name == 'issue_comment' || github.event_name == 'pull_request_review_comment' }}
->>>>>>> f5e466fb
     runs-on: ubuntu-latest
     steps:
       - name: Verify event type
